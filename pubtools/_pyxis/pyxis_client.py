--- conflicted
+++ resolved
@@ -56,7 +56,46 @@
 
         return resp.json()["data"]
 
-<<<<<<< HEAD
+    def get_repository_metadata(
+        self, repo_name, custom_registry=None, only_internal=False, only_partner=False
+    ):
+        """Get metadata of a Comet repository.
+
+        If checking only one registry hasn't been specified, check both with precedence on
+        the internal registry.
+
+        Args:
+            repo_name (str):
+                Name of the repository.
+            custom_registry (str):
+                Use a custom registry address instead of the default ones.
+            only_internal (bool):
+                Whether to only check internal registry.
+            only_partner (bool):
+                Whether to only check partner registry.
+        Returns (dict):
+            Metadata of the repository.
+        """
+        internal_registry = "registry.access.redhat.com"
+        partner_registry = "registry.connect.redhat.com"
+        endpoint = "repositories/registry/{0}/repository/{1}"
+        if custom_registry:
+            resp = self.pyxis_session.get(endpoint.format(custom_registry, repo_name))
+        elif only_internal:
+            resp = self.pyxis_session.get(endpoint.format(internal_registry, repo_name))
+        elif only_partner:
+            resp = self.pyxis_session.get(endpoint.format(partner_registry, repo_name))
+        else:
+            resp = self.pyxis_session.get(endpoint.format(internal_registry, repo_name))
+            # if 'not found' error, try another registry
+            if resp.status_code == 404:
+                resp = self.pyxis_session.get(
+                    endpoint.format(partner_registry, repo_name)
+                )
+
+        resp.raise_for_status()
+        return resp.json()
+
     def upload_signatures(self, signatures):
         """
         Upload signatures from given JSON string.
@@ -100,45 +139,4 @@
             # re-raise the exception with an extra message
             raise HTTPError("{0}\n{1}".format(e, extra_msg))
 
-        return data
-=======
-    def get_repository_metadata(
-        self, repo_name, custom_registry=None, only_internal=False, only_partner=False
-    ):
-        """Get metadata of a Comet repository.
-
-        If checking only one registry hasn't been specified, check both with precedence on
-        the internal registry.
-
-        Args:
-            repo_name (str):
-                Name of the repository.
-            custom_registry (str):
-                Use a custom registry address instead of the default ones.
-            only_internal (bool):
-                Whether to only check internal registry.
-            only_partner (bool):
-                Whether to only check partner registry.
-        Returns (dict):
-            Metadata of the repository.
-        """
-        internal_registry = "registry.access.redhat.com"
-        partner_registry = "registry.connect.redhat.com"
-        endpoint = "repositories/registry/{0}/repository/{1}"
-        if custom_registry:
-            resp = self.pyxis_session.get(endpoint.format(custom_registry, repo_name))
-        elif only_internal:
-            resp = self.pyxis_session.get(endpoint.format(internal_registry, repo_name))
-        elif only_partner:
-            resp = self.pyxis_session.get(endpoint.format(partner_registry, repo_name))
-        else:
-            resp = self.pyxis_session.get(endpoint.format(internal_registry, repo_name))
-            # if 'not found' error, try another registry
-            if resp.status_code == 404:
-                resp = self.pyxis_session.get(
-                    endpoint.format(partner_registry, repo_name)
-                )
-
-        resp.raise_for_status()
-        return resp.json()
->>>>>>> 30dfc4bc
+        return data