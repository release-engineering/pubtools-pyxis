import mock
import requests_mock

from pubtools._pyxis import pyxis_client, pyxis_authentication


@mock.patch("pubtools._pyxis.pyxis_client.PyxisSession")
def test_client_init(mock_session):
<<<<<<< HEAD
    hostname = "https://pyxis.remote.host/"
=======
    hostname = "https://pyxis-prod-url/"
>>>>>>> 30dfc4bc

    pyxis_client.PyxisClient(hostname, 5, None, 3, True)
    mock_session.assert_called_once_with(
        hostname, retries=5, backoff_factor=3, verify=True
    )


def test_client_init_set_auth():
<<<<<<< HEAD
    hostname = "https://pyxis.remote.host/"
=======
    hostname = "https://pyxis-prod-url/"
>>>>>>> 30dfc4bc
    crt_path = "/root/name.crt"
    key_path = "/root/name.key"
    auth = pyxis_authentication.PyxisSSLAuth(crt_path, key_path)

    my_client = pyxis_client.PyxisClient(hostname, 5, auth, 3, True)
    my_client.pyxis_session.session.cert == (crt_path, key_path)


def test_get_operator_indices():
<<<<<<< HEAD
    hostname = "https://pyxis.remote.host/"
=======
    hostname = "https://pyxis-prod-url/"
>>>>>>> 30dfc4bc
    data = [
        {"path": "registry.io/index-image:4.5", "other": "stuff"},
        {"path": "registry.io/index-image:4.6", "other2": "stuff2"},
    ]
    ver = "4.5-4.6"
    org = "redhat"
    with requests_mock.Mocker() as m:
        m.get(
            "{0}v1/operators/indices?ocp_versions_range={1}&organization={2}".format(
                hostname, ver, org
            ),
            json={"data": data},
        )

        my_client = pyxis_client.PyxisClient(hostname, 5, None, 3, True)
        res = my_client.get_operator_indices(ver, org)
        assert res == data


def test_get_repository_metadata():
    hostname = "https://pyxis-prod-url/"
    data = {"metadata": "value", "metadata2": "value2"}
    repo_name = "some-repo/name"
    registry = "registry.access.redhat.com"

    with requests_mock.Mocker() as m:
        m.get(
            "{0}v1/repositories/registry/{1}/repository/{2}".format(
                hostname, registry, repo_name
            ),
            json=data,
        )

        my_client = pyxis_client.PyxisClient(hostname, 5, None, 3, True)
        res = my_client.get_repository_metadata(repo_name)
        assert res == data


def test_get_repository_metadata_partner_registry():
    hostname = "https://pyxis-prod-url/"
    data = {"metadata": "value", "metadata2": "value2"}
    repo_name = "some-repo/name"
    internal_registry = "registry.access.redhat.com"
    partner_registry = "registry.connect.redhat.com"

    with requests_mock.Mocker() as m:
        m.get(
            "{0}v1/repositories/registry/{1}/repository/{2}".format(
                hostname, internal_registry, repo_name
            ),
            text="no data",
            status_code=404,
        )
        m.get(
            "{0}v1/repositories/registry/{1}/repository/{2}".format(
                hostname, partner_registry, repo_name
            ),
            json=data,
        )

        my_client = pyxis_client.PyxisClient(hostname, 5, None, 3, True)
        res = my_client.get_repository_metadata(repo_name)
        assert res == data


def test_get_repository_metadata_only_internal():
    hostname = "https://pyxis-prod-url/"
    data = {"metadata": "value", "metadata2": "value2"}
    repo_name = "some-repo/name"
    registry = "registry.access.redhat.com"

    with requests_mock.Mocker() as m:
        m.get(
            "{0}v1/repositories/registry/{1}/repository/{2}".format(
                hostname, registry, repo_name
            ),
            json=data,
        )

        my_client = pyxis_client.PyxisClient(hostname, 5, None, 3, True)
        res = my_client.get_repository_metadata(repo_name, only_internal=True)
        assert res == data


def test_get_repository_metadata_only_partner():
    hostname = "https://pyxis-prod-url/"
    data = {"metadata": "value", "metadata2": "value2"}
    repo_name = "some-repo/name"
    registry = "registry.connect.redhat.com"

    with requests_mock.Mocker() as m:
        m.get(
            "{0}v1/repositories/registry/{1}/repository/{2}".format(
                hostname, registry, repo_name
            ),
            json=data,
        )

        my_client = pyxis_client.PyxisClient(hostname, 5, None, 3, True)
        res = my_client.get_repository_metadata(repo_name, only_partner=True)
        assert res == data


def test_get_repository_metadata_custom_registry():
    hostname = "https://pyxis-prod-url/"
    data = {"metadata": "value", "metadata2": "value2"}
    repo_name = "some-repo/name"
    registry = "some.registry.com"

    with requests_mock.Mocker() as m:
        m.get(
            "{0}v1/repositories/registry/{1}/repository/{2}".format(
                hostname, registry, repo_name
            ),
            json=data,
        )

        my_client = pyxis_client.PyxisClient(hostname, 5, None, 3, True)
        res = my_client.get_repository_metadata(repo_name, custom_registry=registry)
        assert res == data<|MERGE_RESOLUTION|>--- conflicted
+++ resolved
@@ -6,11 +6,7 @@
 
 @mock.patch("pubtools._pyxis.pyxis_client.PyxisSession")
 def test_client_init(mock_session):
-<<<<<<< HEAD
-    hostname = "https://pyxis.remote.host/"
-=======
     hostname = "https://pyxis-prod-url/"
->>>>>>> 30dfc4bc
 
     pyxis_client.PyxisClient(hostname, 5, None, 3, True)
     mock_session.assert_called_once_with(
@@ -19,11 +15,7 @@
 
 
 def test_client_init_set_auth():
-<<<<<<< HEAD
-    hostname = "https://pyxis.remote.host/"
-=======
     hostname = "https://pyxis-prod-url/"
->>>>>>> 30dfc4bc
     crt_path = "/root/name.crt"
     key_path = "/root/name.key"
     auth = pyxis_authentication.PyxisSSLAuth(crt_path, key_path)
@@ -33,11 +25,7 @@
 
 
 def test_get_operator_indices():
-<<<<<<< HEAD
-    hostname = "https://pyxis.remote.host/"
-=======
     hostname = "https://pyxis-prod-url/"
->>>>>>> 30dfc4bc
     data = [
         {"path": "registry.io/index-image:4.5", "other": "stuff"},
         {"path": "registry.io/index-image:4.6", "other2": "stuff2"},
